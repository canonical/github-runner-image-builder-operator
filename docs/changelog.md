<<<<<<< HEAD
<!-- vale Canonical.007-Headings-sentence-case = NO -->
=======
## [#142 Use release from 2025-07-25 for Noble ARM64](2025-08-15)
> Use release from 2025-07-25 for Noble ARM64 base image.

### Bug Fixes

* Pin Noble ARM64 base image to release from 2025-07-25 due to issues with the latest image.

### Upgrade Steps

* Deployments that are currently effected, need to be redeployed. Other deployments do not require redeployment.

>>>>>>> 9d371879

## [#123 feat: enable logrotate](https://github.com/canonical/github-runner-image-builder-operator/pull/123)(2025-06-06)
> Enable log rotation on the GitHub runner image builder application.

## [#121 reuse image id on relation changed](https://github.com/canonical/github-runner-image-builder-operator/pull/121)(2025-05-28)
> Reuse the already existing image in an cloud and instead of rebuilding on image relation changed.

### Performance Improvements
* Image build propagation to newly joined units should be faster as they are not rebuilt.


## [#113 fix: skip run if relation data is not ready](https://github.com/canonical/github-runner-image-builder-operator/pull/113)(2025-04-29)
> Fix: Skip image build run if relation data is not ready

### Bug Fixes
* Fixed unnecessary image build runs where unit relation data was not ready.

### Performance Improvements
* Image build propagation to newly joined units should be faster.


## [#101 feat: ppc64le images](https://github.com/canonical/github-runner-image-builder-operator/pull/101) (2025-04-02)
> Add support for building ppc64le images.

### Upgrade Steps
*  Nothing in particular to consider. If PPC64LE architecture is desired, the config option `ppc64le` or `ppc64el` has to be specified.

### Breaking Changes
* None

### New Features
* The charm is now able to build images for the `ppc64le` (`ppc64el`) architecture. `ppc64le` is not officially supported
by GitHub, but a fork of the actions runner binary has been created, which is used in the image. Note
that ppc64le support is experimental and may be removed in the future.

### Bug Fixes
* None

### Performance Improvements
* None

### Other Changes
* None
* 
## [#91 Feature: Add focal support](https://github.com/canonical/github-runner-image-builder-operator/pull/91) (2025-03-07)
> Add support for building focal images.

### Upgrade Steps
*  Nothing in particular to consider.

### Breaking Changes
* None

### New Features
* Add focal as a option for base image. To build focal images specify "focal" as the `base-image` in charm configuration. Note, the focal image does not have yarn pre-installed.

### Bug Fixes
* None

### Performance Improvements
* None

### Other Changes
* None

## [#83 feat: s390x images](https://github.com/canonical/github-runner-image-builder-operator/pull/83) (2025-03-06)
> Add support for building s390x images.

### Upgrade Steps
*  The architecture option has to be specified.

### Breaking Changes
* The charm expects the architecture to be specified in the configuration.

### New Features
* The charm is now able to build images for the `s390x` architecture. `s390x` is not officially supported
by GitHub, but a fork of the actions runner binary has been created, which is used in the image. Note
that s390x support is experimental and may be removed in the future.

### Bug Fixes
* None

### Performance Improvements
* None

### Other Changes
* None

## [#88 Fix: move external script secret out of cloud-init](https://github.com/canonical/github-runner-image-builder-operator/pull/88) (2025-03-04)
> Move running the external script out of cloud-init and use SSH instead.

### Upgrade Steps
*  Nothing in particular to consider.

### Breaking Changes
* None

### New Features
* None

### Bug Fixes
* cloud-init user data is preserved in the image and should not contain traces of the external script and secrets.

### Performance Improvements
* None

### Other Changes
* None

## [#85 fix: Periodic rebuilding of images](https://github.com/canonical/github-runner-image-builder-operator/pull/85) (2025-02-24)
> Fix the periodic rebuilding of images.


### Upgrade Steps
*  Nothing in particular to consider.

### Breaking Changes
* None

### New Features
* None

### Bug Fixes
* Periodic image building using a cron job was not working.
* The upgrade charm hook did not re-initialize the builder, making the builder not work after an upgrade from revision 51.

### Performance Improvements
* None

### Other Changes
* None
* 


## [#82 Remove Juju & MicroK8s](https://github.com/canonical/github-runner-image-builder-operator/pull/82) (2025-02-14)
> Drop Juju and MicroK8s preinstallation.


### Upgrade Steps
*  Nothing in particular to consider.

### Breaking Changes
* The charm no longer supports pre-installing different Juju and MicroK8s versions in the image.
The configuration options `dockerhub-cache`, `juju-channels` and `microk8s-channels` have been removed.

### New Features
* None

### Bug Fixes
* None

### Performance Improvements
* None

### Other Changes
* None

## [#79 Drop chroot mode](https://github.com/canonical/github-runner-image-builder-operator/pull/79) (2025-02-12)

> Drop local image building (chroot) from the charm.


### Upgrade Steps
* The `experimental-build-*` config options have been removed and replaced by `build-flavor`, `build-network`.
Please specify those options when upgrading the charm.

### Breaking Changes
* The charm no longer supports local building inside the charm unit using chroot.

### New Features
* None

### Bug Fixes
* Fixed a bug where the application log level was not set correctly (due to lower case).

### Performance Improvements
* None

### Other Changes
* Increased OpenStack server timeouts to 20 minutes in the application to allow for longer build/delete times.

## [#81 Drop arm charm support](https://github.com/canonical/github-runner-image-builder-operator/pull/81) (2025-02-07)

> Drop ARM support from the charm.


### Upgrade Steps
* Nothing in particular to consider. Upgrading works for amd64 only.

### Breaking Changes
* No longer supports the `arm64` architecture for the charm (note that building ARM images is still supported,
the charm is agnostic about the build architecture as this is done in an external VM).

### New Features
* None

### Bug Fixes
* None

### Performance Improvements
* None

### Other Changes
* None


## [#65 chore: Include application repo](https://github.com/canonical/github-runner-image-builder-operator/pull/65) (2025-02-06)

> Include application repository in the charm repository.

### Upgrade Steps
* Requires no redeployment (since previous revision). Upgrades from revisions only supporting
the chroot mode require redeployment.

### Breaking Changes
* No longer supports the `app-channel` configuration option.

### New Features
* None

### Bug Fixes
* Fixed a bug where the base image name was hard-coded leading to issues when multiple builders
build images concurrently using the same build tenant.

### Performance Improvements
* None

### Other Changes
* None

## [#27 feat: external cloud](https://github.com/canonical/github-runner-image-builder-operator/pull/27) (2024-09-13)

> Builds GitHub runner images on OpenStack VMs.

### Upgrade Steps
* Requires enough capacity on the OpenStack project cloud to launch builder VMs.
* Requires GitHub Runner revision 249 and above.

### Breaking Changes
* None

### New Features
* None

### Bug Fixes
* None

### Performance Improvements
* None

### Other Changes
* None<|MERGE_RESOLUTION|>--- conflicted
+++ resolved
@@ -1,6 +1,4 @@
-<<<<<<< HEAD
 <!-- vale Canonical.007-Headings-sentence-case = NO -->
-=======
 ## [#142 Use release from 2025-07-25 for Noble ARM64](2025-08-15)
 > Use release from 2025-07-25 for Noble ARM64 base image.
 
@@ -12,7 +10,6 @@
 
 * Deployments that are currently effected, need to be redeployed. Other deployments do not require redeployment.
 
->>>>>>> 9d371879
 
 ## [#123 feat: enable logrotate](https://github.com/canonical/github-runner-image-builder-operator/pull/123)(2025-06-06)
 > Enable log rotation on the GitHub runner image builder application.
