--- conflicted
+++ resolved
@@ -1,8 +1,9 @@
-<<<<<<< HEAD
-## [#140 chore: use Canonical built runner binaries](https://github.com/canonical/github-runner-image-builder-operator/pull/140)(2025-08-13)
+<!-- vale Canonical.007-Headings-sentence-case = NO -->
+
+## [#140 chore: use Canonical built runner binaries](https://github.com/canonical/github-runner-image-builder-operator/pull/140)(2025-08-18)
 > Use Canonical built runner binaries for all architectures.
-=======
-<!-- vale Canonical.007-Headings-sentence-case = NO -->
+
+
 ## [#142 Use release from 2025-07-25 for Noble ARM64](2025-08-15)
 > Use release from 2025-07-25 for Noble ARM64 base image.
 
@@ -14,7 +15,6 @@
 
 * Deployments that are currently effected, need to be redeployed. Other deployments do not require redeployment.
 
->>>>>>> f66d54f3
 
 ## [#123 feat: enable logrotate](https://github.com/canonical/github-runner-image-builder-operator/pull/123)(2025-06-06)
 > Enable log rotation on the GitHub runner image builder application.
