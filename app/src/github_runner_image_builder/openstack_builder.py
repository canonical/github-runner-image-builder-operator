# Copyright 2025 Canonical Ltd.
# See LICENSE file for licensing details.

"""Module for interacting with external openstack VM image builder."""

import base64
import dataclasses
import hashlib
import logging
import pathlib
import shutil
import time
import typing
from collections import namedtuple

import fabric
import invoke
import jinja2
import openstack
import openstack.compute.v2.flavor
import openstack.compute.v2.image
import openstack.compute.v2.keypair
import openstack.compute.v2.server
import openstack.connection
import openstack.exceptions
import openstack.image.v2.image
import openstack.key_manager
import openstack.key_manager.key_manager_service
import openstack.network.v2.network
import openstack.network.v2.security_group
import openstack.network.v2.subnet
import paramiko
import paramiko.ssh_exception
import tenacity
import yaml
from cryptography.hazmat.backends import default_backend
from cryptography.hazmat.primitives import serialization

import github_runner_image_builder.errors
from github_runner_image_builder import cloud_image, config, store
from github_runner_image_builder.config import (
    FORK_RUNNER_BINARY_REPO,
    IMAGE_DEFAULT_APT_PACKAGES,
    S390X_ADDITIONAL_APT_PACKAGES,
    UPSTREAM_RUNNER_BINARY_REPO,
    Arch,
    BaseImage,
)

logger = logging.getLogger(__name__)

CLOUD_YAML_PATHS = (
    pathlib.Path("clouds.yaml"),
    pathlib.Path("~/clouds.yaml"),
    pathlib.Path("~/.config/openstack/clouds.yaml"),
    pathlib.Path("/etc/openstack/clouds.yaml"),
)

BUILDER_KEY_PATH = pathlib.Path("/home/ubuntu/.ssh/builder_key")
SHARED_SECURITY_GROUP_NAME = "github-runner-image-builder-v1"
EXTERNAL_SCRIPT_PATH = pathlib.Path("/root/external.sh")

CREATE_SERVER_TIMEOUT = 20 * 60  # seconds
DELETE_SERVER_TIMEOUT = 20 * 60  # seconds
SHUTOFF_SERVER_TIMEOUT = 10 * 60  # seconds

MIN_CPU = 2
MIN_RAM = 1024  # M
MIN_DISK = 20  # G


def determine_cloud(cloud_name: str | None = None) -> str:
    """Automatically determine cloud to use from clouds.yaml by selecting the first cloud.

    Args:
        cloud_name: str

    Raises:
        CloudsYAMLError: if clouds.yaml was not found.

    Returns:
        The cloud name to use.
    """
    # The cloud credentials may be stored in environment variable, trust user input if given.
    if cloud_name:
        return cloud_name
    logger.info("Determning cloud to use.")
    try:
        clouds_yaml_path = next(path for path in CLOUD_YAML_PATHS if path.exists())
    except StopIteration as exc:
        logger.exception("Unable to determine cloud to use from clouds.yaml files.")
        raise github_runner_image_builder.errors.CloudsYAMLError(
            "Unable to determine cloud to use from clouds.yaml files. "
            "Please check that clouds.yaml exists."
        ) from exc
    try:
        clouds_yaml = yaml.safe_load(clouds_yaml_path.read_text(encoding="utf-8"))
        cloud: str = list(clouds_yaml["clouds"].keys())[0]
    except (TypeError, yaml.error.YAMLError, KeyError, IndexError) as exc:
        logger.exception("Invalid clouds.yaml contents.")
        raise github_runner_image_builder.errors.CloudsYAMLError("Invalid clouds.yaml.") from exc
    return cloud


def initialize(arch: Arch, cloud_name: str, prefix: str) -> None:
    """Initialize the OpenStack external image builder.

    Upload ubuntu base images to openstack to use as builder base. This is a separate method to
    mitigate race conditions from happening during parallel runs (multiprocess) of the image
    builder, by creating shared resources beforehand.

    Args:
        arch: The architecture of the image to seed.
        cloud_name: The cloud to use from the clouds.yaml file.
        prefix: The prefix to use for OpenStack resource names.
    """
    logger.info("Initializing external builder.")
    logger.info("Downloading Jammy image.")
    jammy_image_path = cloud_image.download_and_validate_image(
        arch=arch, base_image=BaseImage.JAMMY
    )
    logger.info("Downloading Noble image.")
    noble_image_path = cloud_image.download_and_validate_image(
        arch=arch, base_image=BaseImage.NOBLE
    )
    logger.info("Uploading Jammy image.")
    store.upload_image(
        arch=arch,
        cloud_name=cloud_name,
        image_name=_get_base_image_name(arch=arch, base=BaseImage.JAMMY, prefix=prefix),
        image_path=jammy_image_path,
        keep_revisions=1,
    )
    logger.info("Uploading Noble image.")
    store.upload_image(
        arch=arch,
        cloud_name=cloud_name,
        image_name=_get_base_image_name(arch=arch, base=BaseImage.NOBLE, prefix=prefix),
        image_path=noble_image_path,
        keep_revisions=1,
    )

    with openstack.connect(cloud=cloud_name) as conn:
        _create_keypair(conn=conn, prefix=prefix)
        logger.info("Creating security group %s.", SHARED_SECURITY_GROUP_NAME)
        _create_security_group(conn=conn)


def _get_base_image_name(arch: Arch, base: BaseImage, prefix: str) -> str:
    """Get formatted image name.

    Args:
        arch: The architecture of the image to use as build base.
        base: The ubuntu base image.
        prefix: The prefix to use for the image name.

    Returns:
        The ubuntu base image name uploaded to OpenStack.
    """
    return f"{prefix}-image-builder-base-{base.value}-{arch.value}"


def _create_keypair(conn: openstack.connection.Connection, prefix: str) -> None:
    """Create an SSH Keypair to ssh into builder instance.

    Args:
        conn: The Openstach connection instance.
        prefix: The prefix to use for OpenStack resource names.
    """
    key_name = _get_keypair_name(prefix=prefix)
    key = conn.get_keypair(name_or_id=key_name)
    if key and BUILDER_KEY_PATH.exists():
        return
    logger.info("Deleting existing keypair (to regenerate) %s.", key_name)
    conn.delete_keypair(name=key_name)
    logger.info("Creating keypair %s.", key_name)
    keypair = conn.create_keypair(name=key_name)
    # OpenStack library does not provide correct type hints for keys.
    BUILDER_KEY_PATH.write_text(keypair.private_key, encoding="utf-8")  # type: ignore
    shutil.chown(BUILDER_KEY_PATH, user="ubuntu", group="ubuntu")
    BUILDER_KEY_PATH.chmod(0o400)


def _get_keypair_name(prefix: str) -> str:
    """Get OpenStack key name.

    Args:
        prefix: The prefix to use for OpenStack resource names.

    Returns:
        The OpenStack key name.
    """
    return f"{prefix}-image-builder-ssh-key"


def _create_security_group(conn: openstack.connection.Connection) -> None:
    """Create a security group for builder instances.

    Args:
        conn: The Openstach connection instance.
    """
    if conn.get_security_group(name_or_id=SHARED_SECURITY_GROUP_NAME):
        return
    conn.create_security_group(
        name=SHARED_SECURITY_GROUP_NAME,
        description="For builders managed by the github-runner-image-builder.",
    )
    conn.create_security_group_rule(
        secgroup_name_or_id=SHARED_SECURITY_GROUP_NAME,
        protocol="icmp",
        direction="ingress",
        ethertype="IPv4",
    )
    conn.create_security_group_rule(
        secgroup_name_or_id=SHARED_SECURITY_GROUP_NAME,
        port_range_min="22",
        port_range_max="22",
        protocol="tcp",
        direction="ingress",
        ethertype="IPv4",
    )


@dataclasses.dataclass
class CloudConfig:
    """The OpenStack cloud configuration values.

    Attributes:
        cloud_name: The OpenStack cloud name to use.
        flavor: The OpenStack flavor to launch builder VMs on.
        network: The OpenStack network to launch the builder VMs on.
        prefix: The prefix to use for OpenStack resource names.
        proxy: The proxy to enable on builder VMs.
        upload_cloud_names: The OpenStack cloud names to upload the snapshot to. (Defaults to \
            the same cloud)
    """

    cloud_name: str
    flavor: str
    network: str
    prefix: str
    proxy: str
    upload_cloud_names: typing.Iterable[str] | None


def run(
    cloud_config: CloudConfig,
    image_config: config.ImageConfig,
    keep_revisions: int,
) -> str:
    """Run external OpenStack builder instance and create a snapshot.

    Args:
        cloud_config: The OpenStack cloud configuration values for builder VM.
        image_config: The target image configuration values.
        keep_revisions: The number of image to keep for snapshot before deletion.

    Returns:
        The Openstack snapshot image ID.
    """
    cloud_init_script = _generate_cloud_init_script(
        image_config=image_config,
        proxy=cloud_config.proxy,
    )
    builder_name = _get_builder_name(
        arch=image_config.arch, base=image_config.base, prefix=cloud_config.prefix
    )
    builder_key_name = _get_keypair_name(prefix=cloud_config.prefix)
    with openstack.connect(cloud=cloud_config.cloud_name) as conn:
        _prepare_openstack_resources(
            conn=conn,
            builder_name=builder_name,
            key_name=builder_key_name,
            prefix=cloud_config.prefix,
        )
        flavor = _determine_flavor(conn=conn, flavor_name=cloud_config.flavor)
        logger.info("Using flavor ID: %s.", flavor)
        network = _determine_network(conn=conn, network_name=cloud_config.network)
        logger.info("Using network ID: %s.", network)
        builder: openstack.compute.v2.server.Server = conn.create_server(
            name=builder_name,
            image=_get_base_image_name(
                arch=image_config.arch, base=image_config.base, prefix=cloud_config.prefix
            ),
            key_name=builder_key_name,
            flavor=flavor,
            network=network,
            security_groups=[SHARED_SECURITY_GROUP_NAME],
            userdata=cloud_init_script,
            auto_ip=False,
            timeout=CREATE_SERVER_TIMEOUT,
            wait=True,
        )
        logger.info("Launched builder, waiting for cloud-init to complete: %s.", builder.id)
        ssh_conn = _get_ssh_connection(conn=conn, server=builder, ssh_key=BUILDER_KEY_PATH)
        _wait_for_cloud_init_complete(conn=conn, server=builder, ssh_conn=ssh_conn)
        log_output = conn.get_server_console(server=builder)
        logger.info("console log after cloud-init: %s", log_output)
        if script_url := image_config.script_config.script_url:
            _execute_external_script(
                script_url=script_url.geturl(),
                script_secrets=image_config.script_config.script_secrets,
                ssh_conn=ssh_conn,
            )
        _shutoff_server(conn=conn, server=builder)
        image = store.create_snapshot(
            cloud_name=cloud_config.cloud_name,
            image_name=image_config.name,
            server=builder,
            keep_revisions=keep_revisions,
        )
        logger.info(
            "Requested snapshot, waiting for snapshot to complete: %s, %s.", builder.id, image.id
        )
        _wait_for_snapshot_complete(conn=conn, image=image)
        images = _upload_to_clouds(
            conn=conn,
            image=image,
            upload_cloud_names=cloud_config.upload_cloud_names,
            upload_cloud_config=_UploadCloudConfig(
                arch=image_config.arch,
                image_name=image_config.name,
                keep_revisions=keep_revisions,
            ),
        )
        logger.info("Deleting builder VM: %s (%s)", builder.name, builder.id)
        conn.delete_server(name_or_id=builder.id, wait=True, timeout=DELETE_SERVER_TIMEOUT)
        logger.info("Image builder run complete.")
    return ",".join(str(image.id) for image in images)


def _prepare_openstack_resources(
    conn: openstack.connection.Connection, builder_name: str, key_name: str, prefix: str
) -> None:
    """Ensure that OpenStack resources are in expected state.

    1. Ensure the key that is installed matches what is expected by OpenStack.
    2. Ensure that only a single security group exists.
    3. Ensure that no VMs exist.

    Args:
        conn: The OpenStack connection instance.
        builder_name: The OpenStack builder VM name that is used to build the image.
        key_name: The OpenStack key name used to connect to the builder VM.
        prefix: The OpenStack resource prefix.
    """
    # OpenStack library does not provide good type hinting
    key: openstack.compute.v2.keypair.Keypair | None = conn.get_keypair(
        name_or_id=key_name
    )  # type: ignore
    # Check fingerprint since the key may have diverged due to unforeseen circumstances.
    if not key or key.fingerprint != _get_key_fingerprint():
        _create_keypair(conn=conn, prefix=prefix)

    security_groups: list[openstack.network.v2.security_group.SecurityGroup] = (
        conn.search_security_groups(name_or_id=SHARED_SECURITY_GROUP_NAME)
    )
    if len(security_groups) != 1:
        for security_group in security_groups:
            conn.delete_security_group(name_or_id=security_group.id)
        _create_security_group(conn=conn)

    servers: list[openstack.compute.v2.server.Server] = conn.search_servers(
        name_or_id=builder_name
    )
    if len(servers) > 0:
        for server in servers:
            conn.delete_server(name_or_id=server.id)


def _get_key_fingerprint() -> str:
    """Get the MD5 fingerprint of the ssh key.

    1. Read the private PEM file.
    2. Get the public key from the private key.
    3. Extract the base64 part of the public key.
    4. Generate MD5 hash.

    Returns:
        The MD5 fingerprint hash of the ssh public key.
    """
    key_data = BUILDER_KEY_PATH.read_bytes()
    private_key = serialization.load_pem_private_key(
        key_data, password=None, backend=default_backend()
    )
    public_key = private_key.public_key()
    public_bytes = public_key.public_bytes(
        encoding=serialization.Encoding.OpenSSH, format=serialization.PublicFormat.OpenSSH
    )
    key_base64 = public_bytes.split()[1]
    key_data = base64.b64decode(key_base64)
    # ignore B324:hashlib use of weak MD5 - OpenStack generates keys with this algo.
    md5_hash = hashlib.md5(key_data).hexdigest()  # nosec: B324
    return ":".join(md5_hash[i : i + 2] for i in range(0, len(md5_hash), 2))


def _determine_flavor(conn: openstack.connection.Connection, flavor_name: str | None) -> str:
    """Determine the flavor to use for the image builder.

    Args:
        conn: The OpenStack connection instance.
        flavor_name: Flavor name to use if given.

    Raises:
        FlavorNotFoundError: If no suitable flavor was found.
        FlavorRequirementsNotMetError: If the provided flavor does not meet minimum requirements.

    Returns:
        The flavor ID to use for launching builder VM.
    """
    if flavor_name:
        if not (flavor := conn.get_flavor(name_or_id=flavor_name)):
            logger.error("Given flavor %s not found.", flavor_name)
            raise github_runner_image_builder.errors.FlavorNotFoundError(
                f"Given flavor {flavor_name} not found."
            )
        logger.info("Flavor found, %s", flavor.name)
        # OpenStack library does not provide correct type hints for flavors.
        if not (
            flavor.vcpus >= MIN_CPU  # type: ignore
            and flavor.ram >= MIN_RAM  # type: ignore
            and flavor.disk >= MIN_DISK  # type: ignore
        ):
            logger.error("Given flavor %s does not meet the minimum requirements.", flavor_name)
            raise github_runner_image_builder.errors.FlavorRequirementsNotMetError(
                f"Provided flavor {flavor_name} does not meet the minimum requirements."
                f"Required: CPU: {MIN_CPU} MEM: {MIN_RAM}M DISK: {MIN_DISK}G. "
                f"Got: CPU: {flavor.vcpus} MEM: {flavor.ram}M DISK: {flavor.disk}G."
            )
        # OpenStack library does not provide correct type hints for flavors.
        return flavor.id  # type: ignore
    flavors: list[openstack.compute.v2.flavor.Flavor] = conn.list_flavors()
    flavors = sorted(flavors, key=lambda flavor: (flavor.vcpus, flavor.ram, flavor.disk))
    for flavor in flavors:
        # OpenStack library does not provide correct type hints for flavors.
        if (
            flavor.vcpus >= MIN_CPU  # type: ignore
            and flavor.ram >= MIN_RAM  # type: ignore
            and flavor.disk >= MIN_DISK  # type: ignore
        ):
            logger.info("Flavor found, %s", flavor.name)
            # OpenStack library does not provide correct type hints for flavors.
            return flavor.id  # type: ignore
    raise github_runner_image_builder.errors.FlavorNotFoundError("No suitable flavor found.")


def _determine_network(conn: openstack.connection.Connection, network_name: str | None) -> str:
    """Determine the network to use for the image builder.

    Args:
        conn: The OpenStack connection instance.
        network_name: Network name to use if given.

    Raises:
        NetworkNotFoundError: If no suitable network was found.

    Returns:
        The network to use for launching builder VM.
    """
    if network_name:
        if not (network := conn.get_network(name_or_id=network_name)):
            logger.error("Given network %s not found.", network_name)
            raise github_runner_image_builder.errors.NetworkNotFoundError(
                f"Given network {network_name} not found."
            )
        logger.info("Network found, %s", network.name)
        # OpenStack library does not provide correct type hints for networks.
        return network.id  # type: ignore
    networks: list[openstack.network.v2.network.Network] = conn.list_networks()
    # Only a single valid subnet should exist per environment.
    subnets: list[openstack.network.v2.subnet.Subnet] = conn.list_subnets()
    if not subnets:
        logger.error("No valid subnets found.")
        raise github_runner_image_builder.errors.NetworkNotFoundError("No valid subnets found.")
    subnet = subnets[0]
    for network in networks:
        # OpenStack library does not provide correct type hints for networks.
        if subnet.id in network.subnet_ids:  # type: ignore
            logger.info("Network found, %s", network.name)
            # OpenStack library does not provide correct type hints for networks.
            return network.id  # type: ignore
    raise github_runner_image_builder.errors.NetworkNotFoundError("No suitable network found.")


def _generate_cloud_init_script(
    image_config: config.ImageConfig,
    proxy: str,
) -> str:
    """Generate userdata for installing GitHub runner image components.

    Args:
        image_config: The target image configuration values.
        proxy: The proxy to enable while setting up the VM.

    Returns:
        The cloud-init script to create snapshot image.
    """
    env = jinja2.Environment(
        loader=jinja2.PackageLoader("github_runner_image_builder", "templates"),
        autoescape=jinja2.select_autoescape(),
    )
    template = env.get_template("cloud-init.sh.j2")

    apt_packages = IMAGE_DEFAULT_APT_PACKAGES
    if image_config.arch == Arch.S390X:
        apt_packages = IMAGE_DEFAULT_APT_PACKAGES + S390X_ADDITIONAL_APT_PACKAGES
        runner_binary_repo = FORK_RUNNER_BINARY_REPO
    else:
        runner_binary_repo = UPSTREAM_RUNNER_BINARY_REPO
    return template.render(
        PROXY_URL=proxy,
        APT_PACKAGES=" ".join(apt_packages),
        HWE_VERSION=BaseImage.get_version(image_config.base),
        RUNNER_VERSION=image_config.runner_version,
        RUNNER_ARCH=image_config.arch.value,
<<<<<<< HEAD
        RUNNER_BINARY_REPO=runner_binary_repo,
        SCRIPT_URL=(
            image_config.script_config.script_url.geturl()
            if image_config.script_config.script_url
            else ""
        ),
        SCRIPT_SECRETS=(
            " ".join(
                f"{secret_key}={secret_value}"
                for (
                    secret_key,
                    secret_value,
                ) in image_config.script_config.script_secrets.items()
            )
            if image_config.script_config.script_secrets
            else ""
        ),
=======
>>>>>>> 10f8bc4d
    )


def _get_builder_name(arch: Arch, base: BaseImage, prefix: str) -> str:
    """Get builder VM name.

    Args:
        arch: The architecture of the image to seed.
        base: The ubuntu base image.
        prefix: The prefix to use for OpenStack resource names.

    Returns:
        The builder VM name launched on OpenStack.
    """
    return f"{prefix}-image-builder-{base.value}-{arch.value}"


@tenacity.retry(
    wait=tenacity.wait_exponential(multiplier=2, max=30),
    # retry if False is returned
    retry=tenacity.retry_if_result(lambda result: not result),
    reraise=True,
)
def _wait_for_cloud_init_complete(
    conn: openstack.connection.Connection,
    server: openstack.compute.v2.server.Server,
    ssh_conn: fabric.Connection,
) -> bool:
    """Wait until the userdata has finished installing expected components.

    Args:
        conn: The Openstach connection instance.
        server: The OpenStack server instance to check if cloud_init is complete.
        ssh_conn: The SSH connection instance to the OpenStack server instance.

    Raises:
        CloudInitFailError: if there was an error running cloud-init status command.

    Returns:
        Whether the cloud init is complete. Used for tenacity retry to pick up return value.
    """
    try:
        result: fabric.Result | None = ssh_conn.run("cloud-init status --wait", timeout=60 * 30)
    except invoke.exceptions.UnexpectedExit as exc:
        log_out = conn.get_server_console(server=server)
        logger.error("Cloud init output: %s", log_out)
        raise github_runner_image_builder.errors.CloudInitFailError(
            f"Unexpected exit code, reason: {exc.reason}, result: {exc.result}"
        ) from exc
    if not result or not result.ok:
        logger.error("cloud-init status command failure, result: %s.", result)
        raise github_runner_image_builder.errors.CloudInitFailError("Invalid cloud-init status")
    return "status: done" in result.stdout


def _execute_external_script(
    script_url: str, script_secrets: dict[str, str], ssh_conn: fabric.Connection
) -> None:
    """Execute the external script on the OpenStack instance.

    Args:
        script_url: The external script URL to download and execute.
        script_secrets: The secrets to pass as environment variables to the script.
        ssh_conn: The SSH connection instance to the OpenStack server instance.

    Raises:
        ExternalScriptError: If the external script (or setup/cleanup of it) failed to execute.
    """
    general_timeout_in_minutes = 2
    script_run_timeout_in_minutes = 60
    Command = namedtuple("Command", ["name", "command", "timeout", "env"])
    disable_sudo_log_cmd = Command(
        name="Disable sudo log",
        command="echo 'Defaults !syslog' | sudo tee /etc/sudoers.d/99-no-syslog",
        timeout=general_timeout_in_minutes,
        env={},
    )
    script_setup_cmd = Command(
        name="Download the external script and set permissions",
        command=f'sudo curl "{script_url}" -o {EXTERNAL_SCRIPT_PATH} '
        f"&& sudo chmod +x {EXTERNAL_SCRIPT_PATH}",
        timeout=general_timeout_in_minutes,
        env={},
    )
    script_run_cmd = Command(
        name="Run the external script using the secrets provided as environment variables",
        command=f"sudo --preserve-env={','.join(script_secrets.keys())} {EXTERNAL_SCRIPT_PATH}",
        timeout=script_run_timeout_in_minutes,
        env=script_secrets,
    )
    script_rm_cmd = Command(
        name="Remove the external script",
        command=f"sudo rm {EXTERNAL_SCRIPT_PATH}",
        timeout=general_timeout_in_minutes,
        env={},
    )
    enable_sudo_log_cmd = Command(
        name="Enable sudo log",
        command="sudo rm /etc/sudoers.d/99-no-syslog",
        timeout=general_timeout_in_minutes,
        env={},
    )

    try:
        for cmd in (
            disable_sudo_log_cmd,
            script_setup_cmd,
            script_run_cmd,
            script_rm_cmd,
            enable_sudo_log_cmd,
        ):
            logger.info("Running command via ssh: %s", cmd.name)
            ssh_conn.run(cmd.command, timeout=cmd.timeout * 60, warn=False, env=cmd.env)
    except invoke.exceptions.UnexpectedExit as exc:
        raise github_runner_image_builder.errors.ExternalScriptError(
            f"Unexpected exit code, reason: {exc.reason}, result: {exc.result}"
        ) from exc


def _shutoff_server(
    conn: openstack.connection.Connection,
    server: openstack.compute.v2.server.Server,
) -> None:
    """Shut off the server instance."""
    conn.compute.stop_server(server=server)
    conn.compute.wait_for_server(server=server, status="SHUTOFF", wait=SHUTOFF_SERVER_TIMEOUT)


@tenacity.retry(wait=tenacity.wait_exponential(multiplier=2, max=30), reraise=True)
def _get_ssh_connection(
    conn: openstack.connection.Connection,
    server: openstack.compute.v2.server.Server,
    ssh_key: pathlib.Path,
) -> fabric.Connection:
    """Get a valid SSH connection to OpenStack instance.

    Args:
        conn: The Openstach connection instance.
        server: The OpenStack server instance to check if cloud_init is complete.
        ssh_key: The key to SSH RSA key to connect to the OpenStack server instance.

    Raises:
        AddressNotFoundError: If there was no valid address to get SSH connection.

    Returns:
        The SSH Connection instance.
    """
    # OpenStack library does not provide correct type hints for it.
    server = conn.get_server(name_or_id=server.id)  # type: ignore
    network_address_list = server.addresses.values()  # type: ignore
    if not network_address_list:
        logger.error("Server address not found, %s.", server.name)
        raise github_runner_image_builder.errors.AddressNotFoundError(
            f"No addresses found for OpenStack server {server.name}"
        )

    server_addresses: list[str] = [
        address["addr"]
        for network_addresses in network_address_list
        for address in network_addresses
    ]
    for ip in server_addresses:
        try:
            connection = fabric.Connection(
                host=ip,
                user="ubuntu",
                connect_kwargs={"key_filename": str(ssh_key)},
                connect_timeout=30,
            )
            result: fabric.Result | None = connection.run(
                "echo hello world", warn=True, timeout=30
            )
            if not result or not result.ok:
                logger.warning(
                    "SSH test connection failed, server: %s, address: %s", server.name, ip
                )
                continue
            if "hello world" in result.stdout:
                return connection
        except (
            paramiko.ssh_exception.NoValidConnectionsError,
            TimeoutError,
            paramiko.ssh_exception.SSHException,
        ):
            logger.warning(
                "Unable to SSH into %s with address %s",
                server.name,
                connection.host,
                exc_info=True,
            )
            continue
    logger.error("Server SSH address not found, %s.", server.name)
    raise github_runner_image_builder.errors.AddressNotFoundError(
        f"No connectable SSH addresses found, server: {server.name}, "
        f"addresses: {server_addresses}"
    )


def _wait_for_snapshot_complete(
    conn: openstack.connection.Connection, image: openstack.image.v2.image.Image
) -> None:
    """Wait until snapshot has been completed and is ready to be used.

    Args:
        conn: The Openstach connection instance.
        image: The OpenStack server snapshot image to check is complete.

    Raises:
        TimeoutError: if the image snapshot took too long to complete.
    """
    for _ in range(10):
        # OpenStack library does not provide correct type hints for it.
        image = conn.get_image(name_or_id=image.id)  # type: ignore
        if image.status == "active":
            return
        logger.info(
            "Image snapshot not yet active, waiting..., name: %s, id: %s", image.name, image.id
        )
        time.sleep(60)
    # OpenStack library does not provide correct type hints for it.
    image = conn.get_image(name_or_id=image.id)  # type: ignore
    if not image or not image.status == "active":
        logger.error("Timed out waiting for snapshot to be active, %s.", image.name)
        raise TimeoutError(f"Timed out waiting for snapshot to be active, {image.id}.")


@dataclasses.dataclass
class _UploadCloudConfig:
    """The upload clouds arguments wrapper.

    Attributes:
        arch: The architecture of the image to use as build base.
        image_name: The name to upload the image as.
        keep_revisions: Number of revisions to keep before deletion.
    """

    arch: Arch
    image_name: str
    keep_revisions: int


def _upload_to_clouds(
    conn: openstack.connection.Connection,
    image: openstack.image.v2.image.Image,
    upload_cloud_names: typing.Iterable[str] | None,
    upload_cloud_config: _UploadCloudConfig,
) -> tuple[openstack.image.v2.image.Image, ...]:
    """Upload the snapshot image to different clouds.

    Args:
        conn: The OpenStack connection instance.
        image: The snapshot image to upload.
        upload_cloud_names: The clouds to upload the image to.
        upload_cloud_config: The upload image configuration.

    Returns:
        The uploaded cloud images.
    """
    if not upload_cloud_names:
        return (image,)
    file_path = pathlib.Path(f"{image.name}.snapshot")
    logger.info("Downloading snapshot to %s.", file_path)
    conn.download_image(name_or_id=image.id, output_file=file_path, stream=True)
    images: list[openstack.image.v2.image.Image] = []
    for cloud_name in upload_cloud_names:
        logger.info("Uploading downloaded snapshot to %s.", cloud_name)
        image = store.upload_image(
            arch=upload_cloud_config.arch,
            cloud_name=cloud_name,
            image_name=upload_cloud_config.image_name,
            image_path=file_path,
            keep_revisions=upload_cloud_config.keep_revisions,
        )
        images.append(image)
        logger.info(
            "Uploaded snapshot on cloud %s, id: %s, name: %s",
            cloud_name,
            image.id,
            image.name,
        )
    return tuple(images)<|MERGE_RESOLUTION|>--- conflicted
+++ resolved
@@ -513,26 +513,7 @@
         HWE_VERSION=BaseImage.get_version(image_config.base),
         RUNNER_VERSION=image_config.runner_version,
         RUNNER_ARCH=image_config.arch.value,
-<<<<<<< HEAD
         RUNNER_BINARY_REPO=runner_binary_repo,
-        SCRIPT_URL=(
-            image_config.script_config.script_url.geturl()
-            if image_config.script_config.script_url
-            else ""
-        ),
-        SCRIPT_SECRETS=(
-            " ".join(
-                f"{secret_key}={secret_value}"
-                for (
-                    secret_key,
-                    secret_value,
-                ) in image_config.script_config.script_secrets.items()
-            )
-            if image_config.script_config.script_secrets
-            else ""
-        ),
-=======
->>>>>>> 10f8bc4d
     )
 
 
