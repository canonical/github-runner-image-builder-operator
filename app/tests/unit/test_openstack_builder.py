--- conflicted
+++ resolved
@@ -783,33 +783,6 @@
     /usr/sbin/usermod --append --groups docker,microk8s,lxd,sudo ubuntu
 }}
 
-<<<<<<< HEAD
-function execute_script() {{
-    local script_url="$1"
-    local env_vars="$2"
-    if [[ -z "$script_url" ]]; then
-        echo "Script URL not provided, skipping."
-        return
-    fi
-    # Write temp environment variables file, load and delete.
-    TEMP_FILE=$(mktemp)
-    IFS=' ' read -r -a vars <<< "$env_vars"
-    for var in "${{vars[@]}}"; do
-        echo "$var" >> "$TEMP_FILE"
-    done
-    # Source the temporary file and run the script
-    set -a  # Automatically export all variables
-    source "$TEMP_FILE"
-    rm "$TEMP_FILE"
-    set +a  # Stop automatically exporting variables
-
-    wget "$script_url" -O external.sh
-    chmod +x external.sh
-    ./external.sh
-    rm external.sh
-}}
-=======
->>>>>>> 10f8bc4d
 
 proxy="test.proxy.internal:3128"
 apt_packages="build-essential docker.io gh jq npm python3-dev python3-pip python-is-python3 \
@@ -817,14 +790,10 @@
     (' ' + ' '.join(additional_apt_packages)) if additional_apt_packages else ''}"
 hwe_version="22.04"
 github_runner_version=""
-<<<<<<< HEAD
 github_runner_arch="{arch.value}"
 runner_binary_repo="{ expected_runner_binary_repo }"
 script_url="https://test-url.com/script.sh"
 script_secrets="TEST_SECRET_ONE=HELLO TEST_SECRET_TWO=WORLD"
-=======
-github_runner_arch="x64"
->>>>>>> 10f8bc4d
 
 configure_proxy "$proxy"
 install_apt_packages "$apt_packages" "$hwe_version"
@@ -837,18 +806,8 @@
 su ubuntu -c "bash -c 'install_yq'"
 install_github_runner "$github_runner_version" "$github_runner_arch"
 chown_home
-<<<<<<< HEAD
-configure_system_users
-execute_script "$script_url" "$script_secrets"
-
-# Make sure the disk is synced for snapshot
-sync
-echo "Finished sync"\
-"""  # nosec: B608 this is not a hardcoded sql expression
-=======
 configure_system_users\
 """
->>>>>>> 10f8bc4d
     )
     # pylint: enable=R0801
 
