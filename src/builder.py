--- conflicted
+++ resolved
@@ -100,20 +100,14 @@
     Raises:
         ImageBuilderInitializeError: If there was an error Initialize the app.
     """
-<<<<<<< HEAD
     init_cmd = [
         "/usr/bin/sudo",
         str(GITHUB_RUNNER_IMAGE_BUILDER_PATH),
         "init",
         "--experimental-external",
+        "--cloud-name",
+        init_config.run_config.cloud_name,
     ]
-=======
-    init_cmd = ["/usr/bin/sudo", str(GITHUB_RUNNER_IMAGE_BUILDER_PATH), "init"]
-    if init_config.external_build:
-        init_cmd += "--experimental-external"
-        init_cmd += "--cloud-name"
-        init_cmd += init_config.run_config.cloud_name
->>>>>>> 9b16f878
     try:
         subprocess.run(
             init_cmd,
