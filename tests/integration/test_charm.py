--- conflicted
+++ resolved
@@ -85,7 +85,6 @@
     image_bases: str = config[BASE_IMAGE_CONFIG_NAME]["value"]
     images = tuple(image.strip() for image in image_bases.split(","))
 
-<<<<<<< HEAD
     def image_created_from_dispatch(image_base: str) -> bool:
         """Return whether there is an image created after dispatch has been called.
 
@@ -119,16 +118,6 @@
     )
     await wait_for(
         functools.partial(image_created_from_dispatch, image_base=images[1]),
-=======
-    await wait_for(
-        functools.partial(
-            image_created_from_dispatch,
-            image_base=image_base,
-            app_name=app.name,
-            connection=openstack_connection,
-            dispatch_time=dispatch_time,
-        ),
->>>>>>> 1c870f3d
         check_interval=30,
         timeout=60 * 30,
     )
