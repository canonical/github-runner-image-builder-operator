ops == 2.14.0
openstacksdk == 3.1.0
<<<<<<< HEAD
pydantic ==2.9.2
=======
pydantic == 2.9.1
tenacity == 9.0.0
cosl ==0.0.42
>>>>>>> 3d265b3f
<|MERGE_RESOLUTION|>--- conflicted
+++ resolved
@@ -1,9 +1,5 @@
 ops == 2.14.0
 openstacksdk == 3.1.0
-<<<<<<< HEAD
 pydantic ==2.9.2
-=======
-pydantic == 2.9.1
 tenacity == 9.0.0
-cosl ==0.0.42
->>>>>>> 3d265b3f
+cosl ==0.0.42