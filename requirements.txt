ops ==2.19.4
openstacksdk ==4.3.0
pydantic ==2.10.6
<<<<<<< HEAD
tenacity == 9.0.0
cosl ==0.0.55
=======
tenacity ==9.1.2
cosl ==0.0.54
>>>>>>> 9b6b86d0
<|MERGE_RESOLUTION|>--- conflicted
+++ resolved
@@ -1,10 +1,5 @@
 ops ==2.19.4
 openstacksdk ==4.3.0
 pydantic ==2.10.6
-<<<<<<< HEAD
-tenacity == 9.0.0
-cosl ==0.0.55
-=======
 tenacity ==9.1.2
-cosl ==0.0.54
->>>>>>> 9b6b86d0
+cosl ==0.0.55