--- conflicted
+++ resolved
@@ -1,10 +1,5 @@
 ops ==2.17.1
-<<<<<<< HEAD
-openstacksdk == 3.1.0
+openstacksdk ==4.0.0
 pydantic ==2.10.3
-=======
-openstacksdk ==4.0.0
-pydantic ==2.10.2
->>>>>>> 5f7163f1
 tenacity == 9.0.0
 cosl ==0.0.45