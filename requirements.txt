<<<<<<< HEAD
ops ==2.17.0
openstacksdk ==4.0.0
pydantic ==2.9.2
=======
ops ==2.17.1
openstacksdk == 3.1.0
pydantic ==2.10.2
>>>>>>> 1fdfdcd0
tenacity == 9.0.0
cosl ==0.0.45<|MERGE_RESOLUTION|>--- conflicted
+++ resolved
@@ -1,11 +1,5 @@
-<<<<<<< HEAD
-ops ==2.17.0
+ops ==2.17.1
 openstacksdk ==4.0.0
-pydantic ==2.9.2
-=======
-ops ==2.17.1
-openstacksdk == 3.1.0
 pydantic ==2.10.2
->>>>>>> 1fdfdcd0
 tenacity == 9.0.0
 cosl ==0.0.45