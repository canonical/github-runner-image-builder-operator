<<<<<<< HEAD
## [#83 feat: s390x images(https://github.com/canonical/github-runner-image-builder-operator/pull/83)
> Add support for building s390x images.

### Upgrade Steps
*  The architecture option has to be specified.

### Breaking Changes
* The charm expects the architecture to be specified in the configuration.

### New Features
* The charm is now able to build images for the `s390x` architecture. `s390x` is not officially supported
by GitHub, but a fork of the actions runner binary has been created, which is used in the image. Note
that s390x support is experimental and may be removed in the future.

### Bug Fixes
* None
=======
## [#88 Fix: move external script secret out of cloud-init](https://github.com/canonical/github-runner-image-builder-operator/pull/88) (2025-03-04)
> Move running the external script out of cloud-init and use SSH instead.


### Upgrade Steps
*  Nothing in particular to consider.

### Breaking Changes
* None

### New Features
* None

### Bug Fixes
* cloud-init userdata is preserved in the image and should not contain traces of the external script and secrets.
>>>>>>> 10f8bc4d

### Performance Improvements
* None

### Other Changes
* None

<<<<<<< HEAD

=======
## [#85 fix: Periodic rebuilding of images](https://github.com/canonical/github-runner-image-builder-operator/pull/85) (2025-02-24)
> Fix the periodic rebuilding of images.


### Upgrade Steps
*  Nothing in particular to consider.

### Breaking Changes
* None

### New Features
* None

### Bug Fixes
* Periodic image building using a cron job was not working.
* The upgrade charm hook did not re-initialize the builder, making the builder not work after an upgrade from revision 51.

### Performance Improvements
* None

### Other Changes
* None
* 
>>>>>>> 10f8bc4d
## [#82 Remove juju & microk8s](https://github.com/canonical/github-runner-image-builder-operator/pull/82) (2025-02-14)
> Drop juju and microk8s preinstallation.


### Upgrade Steps
*  Nothing in particular to consider.

### Breaking Changes
* The charm no longer supports pre-installing different Juju and MicroK8s versions in the image.
The configuration options `dockerhub-cache`, `juju-channels` and `microk8s-channels` have been removed.

### New Features
* None

### Bug Fixes
* None

### Performance Improvements
* None

### Other Changes
* None

## [#79 Drop chroot mode](https://github.com/canonical/github-runner-image-builder-operator/pull/79) (2025-02-12)

> Drop local image building (chroot) from the charm.


### Upgrade Steps
* The `experimental-build-*` config options have been removed and replaced by `build-flavor`, `build-network`.
Please specify those options when upgrading the charm.

### Breaking Changes
* The charm no longer supports local building inside the charm unit using chroot.

### New Features
* None

### Bug Fixes
* Fixed a bug where the application log level was not set correctly (due to lower case).

### Performance Improvements
* None

### Other Changes
* Increased OpenStack server timeouts to 20 minutes in the application to allow for longer build/delete times.

## [#81 Drop arm charm support](https://github.com/canonical/github-runner-image-builder-operator/pull/81) (2025-02-07)

> Drop ARM support from the charm.


### Upgrade Steps
* Nothing in particular to consider. Upgrading works for amd64 only.

### Breaking Changes
* No longer supports the `arm64` architecture for the charm (note that building ARM images is still supported,
the charm is agnostic about the build architecture as this is done in an external VM).

### New Features
* None

### Bug Fixes
* None

### Performance Improvements
* None

### Other Changes
* None


## [#65 chore: Include application repo](https://github.com/canonical/github-runner-image-builder-operator/pull/65) (2025-02-06)

> Include application repository in the charm repository.

### Upgrade Steps
* Requires no redeployment (since previous revision). Upgrades from revisions only supporting
the chroot mode require redeployment.

### Breaking Changes
* No longer supports the `app-channel` configuration option.

### New Features
* None

### Bug Fixes
* Fixed a bug where the base image name was hardcoded leading to issues when multiple builders
build images concurrently using the same build tenant.

### Performance Improvements
* None

### Other Changes
* None

## [#27 feat: external cloud](https://github.com/canonical/github-runner-image-builder-operator/pull/27) (2024-09-13)

> Builds GitHub runner images on OpenStack VMs.

### Upgrade Steps
* Requires enough capacity on the OpenStack project cloud to launch builder VMs.
* Requires GitHub Runner revision 249 and above.

### Breaking Changes
* None

### New Features
* None

### Bug Fixes
* None

### Performance Improvements
* None

### Other Changes
* None<|MERGE_RESOLUTION|>--- conflicted
+++ resolved
@@ -1,5 +1,4 @@
-<<<<<<< HEAD
-## [#83 feat: s390x images(https://github.com/canonical/github-runner-image-builder-operator/pull/83)
+## [#83 feat: s390x images(https://github.com/canonical/github-runner-image-builder-operator/pull/83) (2025-03-06)
 > Add support for building s390x images.
 
 ### Upgrade Steps
@@ -15,7 +14,13 @@
 
 ### Bug Fixes
 * None
-=======
+
+### Performance Improvements
+* None
+
+### Other Changes
+* None
+
 ## [#88 Fix: move external script secret out of cloud-init](https://github.com/canonical/github-runner-image-builder-operator/pull/88) (2025-03-04)
 > Move running the external script out of cloud-init and use SSH instead.
 
@@ -31,7 +36,6 @@
 
 ### Bug Fixes
 * cloud-init userdata is preserved in the image and should not contain traces of the external script and secrets.
->>>>>>> 10f8bc4d
 
 ### Performance Improvements
 * None
@@ -39,9 +43,6 @@
 ### Other Changes
 * None
 
-<<<<<<< HEAD
-
-=======
 ## [#85 fix: Periodic rebuilding of images](https://github.com/canonical/github-runner-image-builder-operator/pull/85) (2025-02-24)
 > Fix the periodic rebuilding of images.
 
@@ -65,7 +66,8 @@
 ### Other Changes
 * None
 * 
->>>>>>> 10f8bc4d
+
+
 ## [#82 Remove juju & microk8s](https://github.com/canonical/github-runner-image-builder-operator/pull/82) (2025-02-14)
 > Drop juju and microk8s preinstallation.
 
