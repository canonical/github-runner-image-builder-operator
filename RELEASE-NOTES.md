--- conflicted
+++ resolved
@@ -1,4 +1,3 @@
-<<<<<<< HEAD
 ## [#91 Feature: Add focal support](https://github.com/canonical/github-runner-image-builder-operator/pull/91) (2025-03-07)
 > Add support for building focal images.
 
@@ -10,7 +9,16 @@
 
 ### New Features
 * Add focal as a option for base image. To build focal images specify "focal" as the `base-image` in charm configuration. Note, the focal image does not have yarn pre-installed.
-=======
+
+### Bug Fixes
+* None
+
+### Performance Improvements
+* None
+
+### Other Changes
+* None
+
 ## [#83 feat: s390x images(https://github.com/canonical/github-runner-image-builder-operator/pull/83) (2025-03-06)
 > Add support for building s390x images.
 
@@ -24,25 +32,19 @@
 * The charm is now able to build images for the `s390x` architecture. `s390x` is not officially supported
 by GitHub, but a fork of the actions runner binary has been created, which is used in the image. Note
 that s390x support is experimental and may be removed in the future.
->>>>>>> c44d3f0b
-
-### Bug Fixes
-* None
-
-### Performance Improvements
-* None
-
-### Other Changes
-* None
-
-<<<<<<< HEAD
-
-=======
->>>>>>> c44d3f0b
+
+### Bug Fixes
+* None
+
+### Performance Improvements
+* None
+
+### Other Changes
+* None
+
 ## [#88 Fix: move external script secret out of cloud-init](https://github.com/canonical/github-runner-image-builder-operator/pull/88) (2025-03-04)
 > Move running the external script out of cloud-init and use SSH instead.
 
-
 ### Upgrade Steps
 *  Nothing in particular to consider.
 
