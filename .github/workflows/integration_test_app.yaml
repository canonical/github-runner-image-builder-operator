--- conflicted
+++ resolved
@@ -14,7 +14,7 @@
     strategy:
       fail-fast: false
       matrix:
-        image: [jammy, noble]
+        image: [focal, jammy, noble]
         arch: [amd64, arm64, s390x]
         exclude:
           - image: jammy
@@ -35,28 +35,12 @@
         env:
             OPENSTACK_PASSWORD: ${{ secrets.OPENSTACK_PASSWORD_AMD64 }}
         run: |
-<<<<<<< HEAD
-         cd app
-         tox -e integration -- -m arm64 --image=${{ matrix.image }} ${{ secrets.INTEGRATION_TEST_ARGS_APP }}
-  integration-tests-amd:
-    name: Integration test (X64)
-    runs-on: [self-hosted, X64, jammy, stg-private-endpoint]
-    strategy:
-      fail-fast: false
-      matrix:
-        image: [focal, jammy, noble]
-    steps:
-      - uses: actions/checkout@v4.2.2
-      - uses: canonical/setup-lxd@v0.1.2
-      - name: Install tox
-=======
          tox -e integration -- --arch amd64 --image=${{ matrix.image }} ${{ secrets.INTEGRATION_TEST_ARGS_APP_AMD64 }}
         working-directory: app
       - name: Run integration tests (arm64)
         if: matrix.arch == 'arm64'
         env:
             OPENSTACK_PASSWORD: ${{ secrets.OPENSTACK_PASSWORD_ARM64 }}
->>>>>>> c44d3f0b
         run: |
          tox -e integration -- --arch arm64 --image=${{ matrix.image }} ${{ secrets.INTEGRATION_TEST_ARGS_APP_ARM64 }}
         working-directory: app
