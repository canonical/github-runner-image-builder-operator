name: Integration tests for application

on:
  pull_request:

concurrency:
  group: ${{ github.workflow }}-${{ github.event.pull_request.number || github.ref }}
  cancel-in-progress: true

jobs:
  integration-tests:
    name: Integration test
    runs-on: [self-hosted, X64, pfe-ci]
    strategy:
      fail-fast: false
      matrix:
        image: [focal, jammy, noble]
        arch: [amd64, arm64, s390x, ppc64le]
        exclude:
          - image: focal
            arch: ppc64le
          - image: focal
            arch: s390x
          - image: jammy
            arch: arm64
          - image: jammy
            arch: ppc64le
          - image: jammy
            arch: s390x
    steps:
      - uses: actions/checkout@v5.0.1
      - uses: canonical/setup-lxd@v0.1.3
      - uses: actions/setup-python@v6
        with:
<<<<<<< HEAD
          python-version: '3.14'
=======
          python-version: "3.14"
>>>>>>> f3f811c8
      - name: Install tox
        run: |
          sudo apt-get update
          sudo apt-get install pipx -y
          pipx ensurepath
          pipx install tox
      - name: Run integration tests (amd64)
        if: matrix.arch == 'amd64'
        env:
          OPENSTACK_PASSWORD: ${{ secrets.OPENSTACK_PASSWORD_AMD64 }}
        run: |
          tox -e integration -- --arch amd64 --image=${{ matrix.image }} ${{ secrets.INTEGRATION_TEST_ARGS_APP_AMD64 }}
        working-directory: app
      - name: Run integration tests (arm64)
        if: matrix.arch == 'arm64'
        env:
          OPENSTACK_PASSWORD: ${{ secrets.OPENSTACK_PASSWORD_ARM64 }}
        run: |
          tox -e integration -- --arch arm64 --image=${{ matrix.image }} ${{ secrets.INTEGRATION_TEST_ARGS_APP_ARM64 }}
        working-directory: app
      - name: Run integration tests (s390x)
        if: matrix.arch == 's390x'
        env:
          OPENSTACK_PASSWORD: ${{ secrets.OPENSTACK_PASSWORD_S390X }}
        run: |
          tox -e integration -- --arch s390x --image=${{ matrix.image }} ${{ secrets.INTEGRATION_TEST_ARGS_APP_S390X }}
        working-directory: app
      - name: Run integration tests (ppc64le)
        if: matrix.arch == 'ppc64le'
        env:
          OPENSTACK_PASSWORD: ${{ secrets.OPENSTACK_PASSWORD_PPC64LE }}
        run: |
          tox -e integration -- --arch ppc64le --image=${{ matrix.image }} ${{ secrets.INTEGRATION_TEST_ARGS_APP_PPC64LE }}
        working-directory: app
  required_status_checks:
    name: Required Integration Test For Application Status Checks
    runs-on: ubuntu-latest
    needs:
      - integration-tests
    if: always() && !cancelled()
    timeout-minutes: 5
    steps:
      - run: |
          [ '${{ needs.integration-tests.result }}' = 'success' ] || (echo integration-tests failed && false)<|MERGE_RESOLUTION|>--- conflicted
+++ resolved
@@ -32,11 +32,7 @@
       - uses: canonical/setup-lxd@v0.1.3
       - uses: actions/setup-python@v6
         with:
-<<<<<<< HEAD
           python-version: '3.14'
-=======
-          python-version: "3.14"
->>>>>>> f3f811c8
       - name: Install tox
         run: |
           sudo apt-get update
